from __future__ import annotations
import functools

from typing import Mapping, Hashable, Union, List, Any, Callable, Iterable, Dict

import anytree

from xarray.core.dataset import Dataset
from xarray.core.dataarray import DataArray
from xarray.core.variable import Variable
from xarray.core.combine import merge
from xarray.core import dtypes, utils

from .treenode import TreeNode, PathType

"""
The structure of a populated Datatree looks like this in terms of classes: 

DataTree("root name")
|-- DatasetNode("weather")
|   |-- DatasetNode("temperature")
|   |   |-- DataArrayNode("sea_surface_temperature")
|   |   |-- DataArrayNode("dew_point_temperature")
|   |-- DataArrayNode("wind_speed")
|   |-- DataArrayNode("pressure")
|-- DatasetNode("satellite image")
|   |-- DatasetNode("infrared")
|   |   |-- DataArrayNode("near_infrared")
|   |   |-- DataArrayNode("far_infrared")
|   |-- DataArrayNode("true_colour")
|-- DataTreeNode("topography")
|   |-- DatasetNode("elevation")
|   |   |-- DataArrayNode("height_above_sea_level")
|-- DataArrayNode("population")
"""


<<<<<<< HEAD
=======
class TreeNode(anytree.NodeMixin):
    """
    Base class representing a node of a tree, with methods for traversing and altering the tree.

    Depends on the anytree library for basic tree structure, but the parent class is fairly small
    so could be easily reimplemented to avoid a hard dependency.

    Adds restrictions preventing children with the same name, a method to set new nodes at arbitrary depth,
    and access via unix-like paths or tuples of tags. Does not yet store anything in the nodes of the tree.
    """

    # TODO remove anytree dependency
    # TODO allow for loops via symbolic links?

    # TODO store children with their names in an OrderedDict instead of a tuple like anytree does?
    # TODO do nodes even need names? Or can they just be referred to by the tags their parents store them under?
    # TODO nodes should have names but they should be optional. Getting and setting should be down without reference to
    # the names of stored objects, only their tags (i.e. position in the family tree)
    # Ultimately you either need a list of named children, or a dictionary of unnamed children

    _resolver = anytree.Resolver('name')

    def __init__(
        self,
        name: Hashable,
        parent: TreeNode = None,
        children: Iterable[TreeNode] = None,
    ):
        if not isinstance(name, str) or '/' in name:
            raise ValueError(f"invalid name {name}")
        self.name = name

        self.parent = parent
        if children:
            self.children = children

    def __str__(self):
        return f"TreeNode('{self.name}')"

    def __repr__(self):
        return f"TreeNode(name='{self.name}', parent={str(self.parent)}, children={[str(c) for c in self.children]})"

    def render(self):
        """Print tree structure, with only node names displayed."""
        # TODO should be rewritten to reflect names of children rather than names of nodes, probably like anytree.node
        # TODO add option to suppress dataset information beyond just variable names
        #for pre, _, node in anytree.RenderTree(self):
        #    print(f"{pre}{node}")
        args = ["%r" % self.separator.join([""] + [str(node.name) for node in self.path])]
        print(anytree.node.util._repr(self, args=args, nameblacklist=["name"]))

    def _pre_attach(self, parent: TreeNode) -> None:
        """
        Method which superclass calls before setting parent, here used to prevent having two
        children with duplicate names.
        """
        if self.name in list(c.name for c in parent.children):
            raise KeyError(f"parent {str(parent)} already has a child named {self.name}")

    def add_child(self, child: TreeNode) -> None:
        """Add a single child node below this node, without replacement."""
        if child.name in list(c.name for c in self.children):
            raise KeyError(f"Node already has a child named {child.name}")
        else:
            child.parent = self

    @classmethod
    def _tuple_or_path_to_path(cls, address: PathType) -> str:
        if isinstance(address, str):
            return address
        elif isinstance(address, tuple):
            return cls.separator.join(tag for tag in address)
        else:
            raise ValueError(f"{address} is not a valid form of path")

    def relative_to(self, other: PathType):
        raise NotImplementedError

    def get_node(self, path: PathType) -> TreeNode:
        """
        Access node of the tree lying at the given path.

        Raises a KeyError if not found.

        Parameters
        ----------
        path :
            Paths can be given as unix-like paths, or as tuples of strings
            (where each string is known as a single "tag"). Path includes the name of the target node.

        Returns
        -------
        node
        """
        p = self._tuple_or_path_to_path(path)
        return anytree.Resolver('name').get(self, p)

    def set_node(
        self,
        path: PathType = '',
        node: TreeNode = None,
        new_nodes_along_path: bool = True,
        allow_overwrite: bool = True,
    ) -> None:
        """
        Set a node on the tree, overwriting anything already present at that path.

        The given value either forms a new node of the tree or overwrites an existing node at that location.

        Paths are specified relative to the node on which this method was called, and the name of the node forms the
        last part of the path. (i.e. `.set_node(path='', TreeNode('a'))` is equivalent to `.add_child(TreeNode('a'))`.

        Parameters
        ----------
        path : Union[Hashable, Sequence[Hashable]]
            Path names can be given as unix-like paths, or as tuples of strings (where each string
            is known as a single "tag"). Default is ''.
        node : TreeNode
        new_nodes_along_path : bool
            If true, then if necessary new nodes will be created along the given path, until the tree can reach the
            specified location. If false then an error is thrown instead of creating intermediate nodes alang the path.
        allow_overwrite : bool
            Whether or not to overwrite any existing node at the location given by path. Default is True.

        Raises
        ------
        KeyError
            If a node already exists at the given path
        """

        # Determine full path of new object
        path = self._tuple_or_path_to_path(path)

        if not isinstance(node, TreeNode):
            raise ValueError
        node_name = node.name

        # Walk to location of new node, creating node objects as we go if necessary
        parent = self
        for tag in path.split(self.separator):
            # TODO will this mutation within a for loop actually work?
            if tag not in [child.name for child in parent.children]:
                if new_nodes_along_path:
                    # TODO prevent this from leaving a trail of nodes if the assignment fails somehow
                    parent.add_child(TreeNode(name=tag, parent=parent))
                else:
                    raise KeyError(f"Cannot reach new node at path {path}: "
                                   f"parent {parent} has no child {tag}")
            parent = next(c for c in parent.children if c.name == tag)

        # Deal with anything existing at this location
        if node_name in [child.name for child in parent.children]:
            if allow_overwrite:
                child = parent.get(node_name)
                child.parent = None
                del child
            else:
                # TODO should this be before we walk to the new node?
                raise KeyError(f"Cannot set item at {path} whilst that path already points to a "
                               f"{type(parent.get(node_name))} object")

        # Place new child node at this location
        node.parent = parent

    def glob(self, path: str):
        return self._resolver.glob(self, path)

    @property
    def tags(self) -> Tuple[Hashable]:
        """All tags, returned in order starting from the root node"""
        return tuple(self.path.split(self.separator))

    @tags.setter
    def tags(self, value):
        raise AttributeError(f"tags cannot be set, except via changing the children and/or parent of a node.")

    # TODO re-implement using anytree findall function
    def get_all(self, *tags: Hashable) -> DataTree:
        """
        Return a DataTree containing the stored objects whose path contains all of the given tags,
        where the tags can be present in any order.
        """
        matching_children = {c.tags: c.get(tags) for c in self._walk_children()
                             if all(tag in c.tags for tag in tags)}
        return DataTree(data_objects=matching_children)

    # TODO re-implement using anytree find function
    def get_any(self, *tags: Hashable) -> DataTree:
        """
        Return a DataTree containing the stored objects whose path contains any of the given tags.
        """
        matching_children = {c.tags: c.get(tags) for c in self._walk_children()
                             if any(tag in c.tags for tag in tags)}
        return DataTree(data_objects=matching_children)


def _map_over_subtree(tree, func, *args, **kwargs):
    """Internal function which maps func over every node in tree, returning a tree of the results."""

    subtree_nodes = anytree.iterators.PreOrderIter(tree)

    out_tree = DataTree(name=tree.name, data_objects={})

    for node in subtree_nodes:
        relative_path = tree.path.replace(node.path, '')

        if node.has_data:
            result = func(node.ds, *args, **kwargs)
        else:
            result = None

        out_tree[relative_path] = DatasetNode(name=node.name, data=result)

    return out_tree


def map_over_subtree(func):
    """Decorator to turn a function which acts on (and returns) single Datasets into one which acts on DataTrees."""
    return functools.wraps(func)(_map_over_subtree)


>>>>>>> 998952db
class DatasetNode(TreeNode):
    """
    A tree node, but optionally containing data in the form of an xarray.Dataset.

    Attempts to present the API of xarray.Dataset, but methods are wrapped to also update all the tree's child nodes.
    """

    # TODO should this instead be a subclass of Dataset?

    # TODO add any other properties (maybe dask ones?)
    _DS_PROPERTIES = ['variables', 'attrs', 'encoding', 'dims', 'sizes']

    # TODO add all the other methods to dispatch
    _DS_METHODS_TO_MAP_OVER_SUBTREES = ['isel', 'sel', 'min', 'max', '__array_ufunc__']

    # TODO currently allows self.ds = None, should we instead always store at least an empty Dataset?

    def __init__(
        self,
        name: Hashable,
        data: Dataset = None,
        parent: TreeNode = None,
        children: List[TreeNode] = None,
    ):
        super().__init__(name=name, parent=parent, children=children)
        self.ds = data

        # Expose properties of wrapped Dataset
        # TODO if self.ds = None what will happen?
        for property_name in self._DS_PROPERTIES:
            ds_property = getattr(Dataset, property_name)
            setattr(self, property_name, ds_property)

        # Enable dataset API methods
        for method_name in self._DS_METHODS_TO_MAP_OVER_SUBTREES:
            ds_method = getattr(Dataset, method_name)
            setattr(self, method_name, map_over_subtree(ds_method))

    @property
    def ds(self) -> Dataset:
        return self._ds

    @ds.setter
    def ds(self, data: Union[Dataset, DataArray] = None):
        if not isinstance(data, (Dataset, DataArray)) and data is not None:
            raise TypeError(f"{type(data)} object is not an xarray Dataset, DataArray, or None")
        if isinstance(data, DataArray):
            data = data.to_dataset()
        self._ds = data

    @property
    def has_data(self):
        return self.ds is None

    def __getitem__(self, key: Union[PathType, Hashable, Mapping, Any]) -> Union[TreeNode, Dataset, DataArray]:
        """
        Access either child nodes, or variables or coordinates stored in this node.

        Variable or coordinates of the contained dataset will be returned as a :py:class:`~xarray.DataArray`.
        Indexing with a list of names will return a new ``Dataset`` object.

        Parameters
        ----------
        key :
            If a path to child node then names can be given as unix-like paths, or as tuples of strings
            (where each string is known as a single "tag").

        """
        # Either:
        if utils.is_dict_like(key):
            # dict-like to variables
            return self.ds[key]
        elif utils.hashable(key):
            if key in self.ds:
                # hashable variable
                return self.ds[key]
            else:
                # hashable child name (or path-like)
                return self.get(key)
        else:
            # iterable of hashables
            first_key, *_ = key
            if first_key in self.children:
                # iterable of child tags
                return self.get(key)
            else:
                # iterable of variable names
                return self.ds[key]

    def __setitem__(
        self,
        key: Union[Hashable, List[Hashable], Mapping, PathType],
        value: Union[TreeNode, Dataset, DataArray, Variable]
    ) -> None:
        """
        Add either a child node or an array to this node.

        Parameters
        ----------
        key
            Either a path-like address for a new node, or the name of a new variable.
        value
            If a node class or a Dataset, it will be added as a new child node.
            If an single array (i.e. DataArray, Variable), it will be added to the underlying Dataset.
        """
        if utils.is_dict_like(key):
            # TODO xarray.Dataset accepts other possibilities, how do we exactly replicate the behaviour?
            raise NotImplementedError
        else:
            if isinstance(value, (DataArray, Variable)):
                self.ds[key] = value
            elif isinstance(value, TreeNode):
                self.set(path=key, value=value)
            elif isinstance(value, Dataset):
                # TODO fix this splitting up of path
                *path_to_new_node, node_name = key
                new_node = DatasetNode(name=node_name, data=value, parent=self)
                self.set(path=key, value=new_node)
            else:
                raise TypeError("Can only assign values of type TreeNode, Dataset, DataArray, or Variable, "
                                f"not {type(value)}")

    def map_over_subtree(
            self,
            func: Callable,
            *args: Iterable[Any],
            **kwargs: Any,
    ) -> DataTree:
        """
        Apply a function to every dataset in this subtree, returning a new tree which stores the results.

        The function will be applied to any dataset stored in this node, as well as any dataset stored in any of the
        descendant nodes. The returned tree will have the same structure as the original subtree.

        func needs to return a Dataset in order to rebuild the subtree.

        Parameters
        ----------
        func : callable
            Function to apply to datasets with signature:
            `func(node.ds, *args, **kwargs) -> Dataset`.

            Function will not be applied to any nodes without datasets.
        *args : tuple, optional
            Positional arguments passed on to `func`.
        **kwargs : Any
            Keyword arguments passed on to `func`.

        Returns
        -------
        subtree : DataTree
            Subtree containing results from applying ``func`` to the dataset at each node.
        """
        # TODO this signature means that func has no way to know which node it is being called upon - change?

        return _map_over_subtree(self, func, *args, **kwargs)

    def map_inplace_over_subtree(
        self,
        func: Callable,
        *args: Iterable[Any],
        **kwargs: Any,
    ) -> None:
        """
        Apply a function to every dataset in this subtree, updating data in place.

        Parameters
        ----------
        func : callable
            Function to apply to datasets with signature:
            `func(node.ds, *args, **kwargs) -> Dataset`.

            Function will not be applied to any nodes without datasets,
        *args : tuple, optional
            Positional arguments passed on to `func`.
        **kwargs : Any
            Keyword arguments passed on to `func`.
        """

        # TODO if func fails on some node then the previous nodes will still have been updated...

        subtree_nodes = anytree.iterators.PreOrderIter(self)

        for node in subtree_nodes:
            if node.has_data:
                node.ds = func(node.ds, *args, **kwargs)

    # TODO map applied ufuncs over all leaves

    def __str__(self):
        return f"DatasetNode('{self.name}', data={self.ds})"

    def __repr__(self):
        return f"TreeNode(name='{self.name}', data={str(self.ds)}, parent={str(self.parent)}, children={[str(c) for c in self.children]})"

    def render(self):
        """Print tree structure, including any data stored at each node."""
        for pre, fill, node in anytree.RenderTree(self):
            print(f"{pre}DatasetNode('{self.name}')")
            for ds_line in repr(node.ds)[1:]:
                print(f"{fill}{ds_line}")

    # TODO re-implement using anytree findall function?
    def get_all(self, *tags: Hashable) -> DataTree:
        """
        Return a DataTree containing the stored objects whose path contains all of the given tags,
        where the tags can be present in any order.
        """
        matching_children = {c.tags: c.get_node(tags) for c in self.descendants
                             if all(tag in c.tags for tag in tags)}
        return DataTree(data_objects=matching_children)

    # TODO re-implement using anytree find function?
    def get_any(self, *tags: Hashable) -> DataTree:
        """
        Return a DataTree containing the stored objects whose path contains any of the given tags.
        """
        matching_children = {c.tags: c.get_node(tags) for c in self.descendants
                             if any(tag in c.tags for tag in tags)}
        return DataTree(data_objects=matching_children)


class DataTree(DatasetNode):
    """
    A tree-like hierarchical collection of xarray objects.

    Parameters
    ----------
    data_objects : dict-like, optional
        A mapping from path names to xarray.Dataset, xarray.DataArray, or xtree.DataTree objects.

        Path names can be given as unix-like paths, or as tuples of strings (where each string
        is known as a single "tag"). If path names containing more than one tag are given, new
        tree nodes will be constructed as necessary.

        To assign data to the root node of the tree use an empty string as the path.
    name : Hashable, optional
        Name for the root node of the tree. Default is "root"
    """

    # TODO Add attrs dict by inheriting from xarray.core.common.AttrsAccessMixin

    # TODO Some way of sorting children by depth

    # TODO Consistency in copying vs updating objects

    # TODO ipython autocomplete for child nodes

    def __init__(
        self,
        data_objects: Dict[PathType, Union[Dataset, DataArray, DatasetNode, None]] = None,
        name: Hashable = "root",
    ):
        root_data = data_objects.pop("", None)
        super().__init__(name=name, data=root_data, parent=None, children=None)

        # TODO re-implement using anytree.DictImporter?
        if data_objects:
            # Populate tree with children determined from data_objects mapping
            for path in sorted(data_objects):
                self._set_item(path, data_objects[path], allow_overwrite=False, new_nodes_along_path=True)

    # TODO do we need a watch out for if methods intended only for root nodes are calle on non-root nodes?

    @property
    def chunks(self):
        raise NotImplementedError

    def chunk(self):
        raise NotImplementedError

    def merge(self, datatree: DataTree) -> DataTree:
        """Merge all the leaves of a second DataTree into this one."""
        raise NotImplementedError

    def merge_child_nodes(self, *paths, new_path: PathType) -> DataTree:
        """Merge a set of child nodes into a single new node."""
        raise NotImplementedError

    def merge_child_datasets(
        self,
        *paths: PathType,
        compat: str = "no_conflicts",
        join: str = "outer",
        fill_value: Any = dtypes.NA,
        combine_attrs: str = "override",
    ) -> Dataset:
        """Merge the datasets at a set of child nodes and return as a single Dataset."""
        datasets = [self.get(path).ds for path in paths]
        return merge(datasets, compat=compat, join=join, fill_value=fill_value, combine_attrs=combine_attrs)

    def as_dataarray(self) -> DataArray:
        return self.ds.as_dataarray()

    @property
    def groups(self):
        """Return all netCDF4 groups in the tree, given as a tuple of path-like strings."""
        return tuple(node.path for node in self.subtree_nodes)

    def to_netcdf(self, filename: str):
        from .io import _datatree_to_netcdf

        _datatree_to_netcdf(self, filename)

    def plot(self):
        raise NotImplementedError<|MERGE_RESOLUTION|>--- conflicted
+++ resolved
@@ -35,212 +35,12 @@
 """
 
 
-<<<<<<< HEAD
-=======
-class TreeNode(anytree.NodeMixin):
-    """
-    Base class representing a node of a tree, with methods for traversing and altering the tree.
-
-    Depends on the anytree library for basic tree structure, but the parent class is fairly small
-    so could be easily reimplemented to avoid a hard dependency.
-
-    Adds restrictions preventing children with the same name, a method to set new nodes at arbitrary depth,
-    and access via unix-like paths or tuples of tags. Does not yet store anything in the nodes of the tree.
-    """
-
-    # TODO remove anytree dependency
-    # TODO allow for loops via symbolic links?
-
-    # TODO store children with their names in an OrderedDict instead of a tuple like anytree does?
-    # TODO do nodes even need names? Or can they just be referred to by the tags their parents store them under?
-    # TODO nodes should have names but they should be optional. Getting and setting should be down without reference to
-    # the names of stored objects, only their tags (i.e. position in the family tree)
-    # Ultimately you either need a list of named children, or a dictionary of unnamed children
-
-    _resolver = anytree.Resolver('name')
-
-    def __init__(
-        self,
-        name: Hashable,
-        parent: TreeNode = None,
-        children: Iterable[TreeNode] = None,
-    ):
-        if not isinstance(name, str) or '/' in name:
-            raise ValueError(f"invalid name {name}")
-        self.name = name
-
-        self.parent = parent
-        if children:
-            self.children = children
-
-    def __str__(self):
-        return f"TreeNode('{self.name}')"
-
-    def __repr__(self):
-        return f"TreeNode(name='{self.name}', parent={str(self.parent)}, children={[str(c) for c in self.children]})"
-
-    def render(self):
-        """Print tree structure, with only node names displayed."""
-        # TODO should be rewritten to reflect names of children rather than names of nodes, probably like anytree.node
-        # TODO add option to suppress dataset information beyond just variable names
-        #for pre, _, node in anytree.RenderTree(self):
-        #    print(f"{pre}{node}")
-        args = ["%r" % self.separator.join([""] + [str(node.name) for node in self.path])]
-        print(anytree.node.util._repr(self, args=args, nameblacklist=["name"]))
-
-    def _pre_attach(self, parent: TreeNode) -> None:
-        """
-        Method which superclass calls before setting parent, here used to prevent having two
-        children with duplicate names.
-        """
-        if self.name in list(c.name for c in parent.children):
-            raise KeyError(f"parent {str(parent)} already has a child named {self.name}")
-
-    def add_child(self, child: TreeNode) -> None:
-        """Add a single child node below this node, without replacement."""
-        if child.name in list(c.name for c in self.children):
-            raise KeyError(f"Node already has a child named {child.name}")
-        else:
-            child.parent = self
-
-    @classmethod
-    def _tuple_or_path_to_path(cls, address: PathType) -> str:
-        if isinstance(address, str):
-            return address
-        elif isinstance(address, tuple):
-            return cls.separator.join(tag for tag in address)
-        else:
-            raise ValueError(f"{address} is not a valid form of path")
-
-    def relative_to(self, other: PathType):
-        raise NotImplementedError
-
-    def get_node(self, path: PathType) -> TreeNode:
-        """
-        Access node of the tree lying at the given path.
-
-        Raises a KeyError if not found.
-
-        Parameters
-        ----------
-        path :
-            Paths can be given as unix-like paths, or as tuples of strings
-            (where each string is known as a single "tag"). Path includes the name of the target node.
-
-        Returns
-        -------
-        node
-        """
-        p = self._tuple_or_path_to_path(path)
-        return anytree.Resolver('name').get(self, p)
-
-    def set_node(
-        self,
-        path: PathType = '',
-        node: TreeNode = None,
-        new_nodes_along_path: bool = True,
-        allow_overwrite: bool = True,
-    ) -> None:
-        """
-        Set a node on the tree, overwriting anything already present at that path.
-
-        The given value either forms a new node of the tree or overwrites an existing node at that location.
-
-        Paths are specified relative to the node on which this method was called, and the name of the node forms the
-        last part of the path. (i.e. `.set_node(path='', TreeNode('a'))` is equivalent to `.add_child(TreeNode('a'))`.
-
-        Parameters
-        ----------
-        path : Union[Hashable, Sequence[Hashable]]
-            Path names can be given as unix-like paths, or as tuples of strings (where each string
-            is known as a single "tag"). Default is ''.
-        node : TreeNode
-        new_nodes_along_path : bool
-            If true, then if necessary new nodes will be created along the given path, until the tree can reach the
-            specified location. If false then an error is thrown instead of creating intermediate nodes alang the path.
-        allow_overwrite : bool
-            Whether or not to overwrite any existing node at the location given by path. Default is True.
-
-        Raises
-        ------
-        KeyError
-            If a node already exists at the given path
-        """
-
-        # Determine full path of new object
-        path = self._tuple_or_path_to_path(path)
-
-        if not isinstance(node, TreeNode):
-            raise ValueError
-        node_name = node.name
-
-        # Walk to location of new node, creating node objects as we go if necessary
-        parent = self
-        for tag in path.split(self.separator):
-            # TODO will this mutation within a for loop actually work?
-            if tag not in [child.name for child in parent.children]:
-                if new_nodes_along_path:
-                    # TODO prevent this from leaving a trail of nodes if the assignment fails somehow
-                    parent.add_child(TreeNode(name=tag, parent=parent))
-                else:
-                    raise KeyError(f"Cannot reach new node at path {path}: "
-                                   f"parent {parent} has no child {tag}")
-            parent = next(c for c in parent.children if c.name == tag)
-
-        # Deal with anything existing at this location
-        if node_name in [child.name for child in parent.children]:
-            if allow_overwrite:
-                child = parent.get(node_name)
-                child.parent = None
-                del child
-            else:
-                # TODO should this be before we walk to the new node?
-                raise KeyError(f"Cannot set item at {path} whilst that path already points to a "
-                               f"{type(parent.get(node_name))} object")
-
-        # Place new child node at this location
-        node.parent = parent
-
-    def glob(self, path: str):
-        return self._resolver.glob(self, path)
-
-    @property
-    def tags(self) -> Tuple[Hashable]:
-        """All tags, returned in order starting from the root node"""
-        return tuple(self.path.split(self.separator))
-
-    @tags.setter
-    def tags(self, value):
-        raise AttributeError(f"tags cannot be set, except via changing the children and/or parent of a node.")
-
-    # TODO re-implement using anytree findall function
-    def get_all(self, *tags: Hashable) -> DataTree:
-        """
-        Return a DataTree containing the stored objects whose path contains all of the given tags,
-        where the tags can be present in any order.
-        """
-        matching_children = {c.tags: c.get(tags) for c in self._walk_children()
-                             if all(tag in c.tags for tag in tags)}
-        return DataTree(data_objects=matching_children)
-
-    # TODO re-implement using anytree find function
-    def get_any(self, *tags: Hashable) -> DataTree:
-        """
-        Return a DataTree containing the stored objects whose path contains any of the given tags.
-        """
-        matching_children = {c.tags: c.get(tags) for c in self._walk_children()
-                             if any(tag in c.tags for tag in tags)}
-        return DataTree(data_objects=matching_children)
-
-
 def _map_over_subtree(tree, func, *args, **kwargs):
     """Internal function which maps func over every node in tree, returning a tree of the results."""
 
-    subtree_nodes = anytree.iterators.PreOrderIter(tree)
-
     out_tree = DataTree(name=tree.name, data_objects={})
 
-    for node in subtree_nodes:
+    for node in tree.subtree_nodes:
         relative_path = tree.path.replace(node.path, '')
 
         if node.has_data:
@@ -258,7 +58,6 @@
     return functools.wraps(func)(_map_over_subtree)
 
 
->>>>>>> 998952db
 class DatasetNode(TreeNode):
     """
     A tree node, but optionally containing data in the form of an xarray.Dataset.
@@ -440,9 +239,7 @@
 
         # TODO if func fails on some node then the previous nodes will still have been updated...
 
-        subtree_nodes = anytree.iterators.PreOrderIter(self)
-
-        for node in subtree_nodes:
+        for node in self.subtree_nodes:
             if node.has_data:
                 node.ds = func(node.ds, *args, **kwargs)
 
