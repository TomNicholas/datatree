from copy import copy, deepcopy

import numpy as np
import pytest
import xarray as xr
import xarray.testing as xrt
from xarray.tests import source_ndarray

import datatree.testing as dtt
from datatree import DataTree


<<<<<<< HEAD
def create_test_datatree(modify=lambda ds: ds):
    """
    Create a test datatree with this structure:

    <datatree.DataTree>
    |-- set1
    |   |-- <xarray.Dataset>
    |   |   Dimensions:  ()
    |   |   Data variables:
    |   |       a        int64 0
    |   |       b        int64 1
    |   |-- set1
    |   |-- set2
    |-- set2
    |   |-- <xarray.Dataset>
    |   |   Dimensions:  (x: 2)
    |   |   Data variables:
    |   |       a        (x) int64 2, 3
    |   |       b        (x) int64 0.1, 0.2
    |   |-- set1
    |-- set3
    |-- <xarray.Dataset>
    |   Dimensions:  (x: 2, y: 3)
    |   Data variables:
    |       a        (y) int64 6, 7, 8
    |       set0     (x) int64 9, 10

    The structure has deliberately repeated names of tags, variables, and
    dimensions in order to better check for bugs caused by name conflicts.
    """
    set1_data = modify(xr.Dataset({"a": 0, "b": 1}))
    set2_data = modify(xr.Dataset({"a": ("x", [2, 3]), "b": ("x", [0.1, 0.2])}))
    root_data = modify(xr.Dataset({"a": ("y", [6, 7, 8]), "set0": ("x", [9, 10])}))

    # Avoid using __init__ so we can independently test it
    d = {
        "/": root_data,
        "/set1": set1_data,
        "/set1/set1": None,
        "/set1/set2": None,
        "/set2": set2_data,
        "/set2/set1": None,
        "/set3": None,
    }
    return DataTree.from_dict(d)


=======
>>>>>>> 7c121bb4
class TestTreeCreation:
    def test_empty(self):
        dt = DataTree(name="root")
        assert dt.name == "root"
        assert dt.parent is None
        assert dt.children == {}
        xrt.assert_identical(dt.ds, xr.Dataset())

    def test_unnamed(self):
        dt = DataTree()
        assert dt.name is None

    def test_bad_names(self):
        with pytest.raises(TypeError):
            DataTree(name=5)

        with pytest.raises(ValueError):
            DataTree(name="folder/data")


class TestFamilyTree:
    def test_setparent_unnamed_child_node_fails(self):
        john = DataTree(name="john")
        with pytest.raises(ValueError, match="unnamed"):
            DataTree(parent=john)

    def test_create_two_children(self):
        root_data = xr.Dataset({"a": ("y", [6, 7, 8]), "set0": ("x", [9, 10])})
        set1_data = xr.Dataset({"a": 0, "b": 1})

        root = DataTree(data=root_data)
        set1 = DataTree(name="set1", parent=root, data=set1_data)
        DataTree(name="set1", parent=root)
        DataTree(name="set2", parent=set1)

    def test_create_full_tree(self):
        root_data = xr.Dataset({"a": ("y", [6, 7, 8]), "set0": ("x", [9, 10])})
        set1_data = xr.Dataset({"a": 0, "b": 1})
        set2_data = xr.Dataset({"a": ("x", [2, 3]), "b": ("x", [0.1, 0.2])})

        root = DataTree(data=root_data)
        set1 = DataTree(name="set1", parent=root, data=set1_data)
        DataTree(name="set1", parent=set1)
        DataTree(name="set2", parent=set1)
        set2 = DataTree(name="set2", parent=root, data=set2_data)
        DataTree(name="set1", parent=set2)
        DataTree(name="set3", parent=root)

        expected = create_test_datatree()
        assert root.identical(expected)


class TestStoreDatasets:
    def test_create_with_data(self):
        dat = xr.Dataset({"a": 0})
        john = DataTree(name="john", data=dat)
        xrt.assert_identical(john.ds, dat)

        with pytest.raises(TypeError):
            DataTree(name="mary", parent=john, data="junk")  # noqa

    def test_set_data(self):
        john = DataTree(name="john")
        dat = xr.Dataset({"a": 0})
        john.ds = dat
        xrt.assert_identical(john.ds, dat)
        with pytest.raises(TypeError):
            john.ds = "junk"

    def test_has_data(self):
        john = DataTree(name="john", data=xr.Dataset({"a": 0}))
        assert john.has_data

        john = DataTree(name="john", data=None)
        assert not john.has_data


class TestVariablesChildrenNameCollisions:
    def test_parent_already_has_variable_with_childs_name(self):
        dt = DataTree(data=xr.Dataset({"a": [0], "b": 1}))
        with pytest.raises(KeyError, match="already contains a data variable named a"):
            DataTree(name="a", data=None, parent=dt)

    def test_assign_when_already_child_with_variables_name(self):
        dt = DataTree(data=None)
        DataTree(name="a", data=None, parent=dt)
        with pytest.raises(KeyError, match="names would collide"):
            dt.ds = xr.Dataset({"a": 0})

        dt.ds = xr.Dataset()
        with pytest.raises(KeyError, match="names would collide"):
            dt.ds = dt.ds.assign(a=xr.DataArray(0))

    @pytest.mark.xfail
    def test_update_when_already_child_with_variables_name(self):
        # See issue #38
        dt = DataTree(name="root", data=None)
        DataTree(name="a", data=None, parent=dt)
        with pytest.raises(KeyError, match="names would collide"):
            dt.ds["a"] = xr.DataArray(0)


class TestGet:
    ...


class TestGetItem:
    def test_getitem_node(self):
        folder1 = DataTree(name="folder1")
        results = DataTree(name="results", parent=folder1)
        highres = DataTree(name="highres", parent=results)
        assert folder1["results"] is results
        assert folder1["results/highres"] is highres

    def test_getitem_self(self):
        dt = DataTree()
        assert dt["."] is dt

    def test_getitem_single_data_variable(self):
        data = xr.Dataset({"temp": [0, 50]})
        results = DataTree(name="results", data=data)
        xrt.assert_identical(results["temp"], data["temp"])

    def test_getitem_single_data_variable_from_node(self):
        data = xr.Dataset({"temp": [0, 50]})
        folder1 = DataTree(name="folder1")
        results = DataTree(name="results", parent=folder1)
        DataTree(name="highres", parent=results, data=data)
        xrt.assert_identical(folder1["results/highres/temp"], data["temp"])

    def test_getitem_nonexistent_node(self):
        folder1 = DataTree(name="folder1")
        DataTree(name="results", parent=folder1)
        with pytest.raises(KeyError):
            folder1["results/highres"]

    def test_getitem_nonexistent_variable(self):
        data = xr.Dataset({"temp": [0, 50]})
        results = DataTree(name="results", data=data)
        with pytest.raises(KeyError):
            results["pressure"]

    @pytest.mark.xfail(reason="Should be deprecated in favour of .subset")
    def test_getitem_multiple_data_variables(self):
        data = xr.Dataset({"temp": [0, 50], "p": [5, 8, 7]})
        results = DataTree(name="results", data=data)
        xrt.assert_identical(results[["temp", "p"]], data[["temp", "p"]])

    @pytest.mark.xfail(reason="Indexing needs to return whole tree (GH #77)")
    def test_getitem_dict_like_selection_access_to_dataset(self):
        data = xr.Dataset({"temp": [0, 50]})
        results = DataTree(name="results", data=data)
        xrt.assert_identical(results[{"temp": 1}], data[{"temp": 1}])


class TestUpdate:
    def test_update_new_named_dataarray(self):
        da = xr.DataArray(name="temp", data=[0, 50])
        folder1 = DataTree(name="folder1")
        folder1.update({"results": da})
        expected = da.rename("results")
        xrt.assert_equal(folder1["results"], expected)


class TestCopy:
    def test_copy(self):
        dt = create_test_datatree()

        for node in dt.root.subtree:
            node.attrs["Test"] = [1, 2, 3]

        for copied in [dt.copy(deep=False), copy(dt)]:
            dtt.assert_identical(dt, copied)

            for node, copied_node in zip(dt.root.subtree, copied.root.subtree):

                assert node.encoding == copied_node.encoding
                # Note: IndexVariable objects with string dtype are always
                # copied because of xarray.core.util.safe_cast_to_index.
                # Limiting the test to data variables.
                for k in node.data_vars:
                    v0 = node.variables[k]
                    v1 = copied_node.variables[k]
                    assert source_ndarray(v0.data) is source_ndarray(v1.data)
                copied_node["foo"] = xr.DataArray(data=np.arange(5), dims="z")
                assert "foo" not in node

                copied_node.attrs["foo"] = "bar"
                assert "foo" not in node.attrs
                assert node.attrs["Test"] is copied_node.attrs["Test"]

    def test_deepcopy(self):
        dt = create_test_datatree()

        for node in dt.root.subtree:
            node.attrs["Test"] = [1, 2, 3]

        for copied in [dt.copy(deep=True), deepcopy(dt)]:
            dtt.assert_identical(dt, copied)

            for node, copied_node in zip(dt.root.subtree, copied.root.subtree):
                assert node.encoding == copied_node.encoding
                # Note: IndexVariable objects with string dtype are always
                # copied because of xarray.core.util.safe_cast_to_index.
                # Limiting the test to data variables.
                for k in node.data_vars:
                    v0 = node.variables[k]
                    v1 = copied_node.variables[k]
                    assert source_ndarray(v0.data) is not source_ndarray(v1.data)
                copied_node["foo"] = xr.DataArray(data=np.arange(5), dims="z")
                assert "foo" not in node

                copied_node.attrs["foo"] = "bar"
                assert "foo" not in node.attrs
                assert node.attrs["Test"] is not copied_node.attrs["Test"]

    @pytest.mark.xfail(reason="data argument not yet implemented")
    def test_copy_with_data(self):
        orig = create_test_datatree()
        # TODO use .data_vars once that property is available
        data_vars = {
            k: v for k, v in orig.variables.items() if k not in orig._coord_names
        }
        new_data = {k: np.random.randn(*v.shape) for k, v in data_vars.items()}
        actual = orig.copy(data=new_data)

        expected = orig.copy()
        for k, v in new_data.items():
            expected[k].data = v
        dtt.assert_identical(expected, actual)

        # TODO test parents and children?


class TestSetItem:
    def test_setitem_new_child_node(self):
        john = DataTree(name="john")
        mary = DataTree(name="mary")
        john["Mary"] = mary
        assert john["Mary"] is mary

    def test_setitem_unnamed_child_node_becomes_named(self):
        john2 = DataTree(name="john2")
        john2["sonny"] = DataTree()
        assert john2["sonny"].name == "sonny"

    @pytest.mark.xfail(reason="bug with name overwriting")
    def test_setitem_child_node_keeps_name(self):
        john = DataTree(name="john")
        r2d2 = DataTree(name="R2D2")
        john["Mary"] = r2d2
        assert r2d2.name == "R2D2"

    def test_setitem_new_grandchild_node(self):
        john = DataTree(name="john")
        DataTree(name="mary", parent=john)
        rose = DataTree(name="rose")
        john["Mary/Rose"] = rose
        assert john["Mary/Rose"] is rose

    def test_setitem_new_empty_node(self):
        john = DataTree(name="john")
        john["mary"] = DataTree()
        mary = john["mary"]
        assert isinstance(mary, DataTree)
        xrt.assert_identical(mary.ds, xr.Dataset())

    def test_setitem_overwrite_data_in_node_with_none(self):
        john = DataTree(name="john")
        mary = DataTree(name="mary", parent=john, data=xr.Dataset())
        john["mary"] = DataTree()
        xrt.assert_identical(mary.ds, xr.Dataset())

        john.ds = xr.Dataset()
        with pytest.raises(ValueError, match="has no name"):
            john["."] = DataTree()

    @pytest.mark.xfail(reason="assigning Datasets doesn't yet create new nodes")
    def test_setitem_dataset_on_this_node(self):
        data = xr.Dataset({"temp": [0, 50]})
        results = DataTree(name="results")
        results["."] = data
        xrt.assert_identical(results.ds, data)

    @pytest.mark.xfail(reason="assigning Datasets doesn't yet create new nodes")
    def test_setitem_dataset_as_new_node(self):
        data = xr.Dataset({"temp": [0, 50]})
        folder1 = DataTree(name="folder1")
        folder1["results"] = data
        xrt.assert_identical(folder1["results"].ds, data)

    @pytest.mark.xfail(reason="assigning Datasets doesn't yet create new nodes")
    def test_setitem_dataset_as_new_node_requiring_intermediate_nodes(self):
        data = xr.Dataset({"temp": [0, 50]})
        folder1 = DataTree(name="folder1")
        folder1["results/highres"] = data
        xrt.assert_identical(folder1["results/highres"].ds, data)

    def test_setitem_named_dataarray(self):
        da = xr.DataArray(name="temp", data=[0, 50])
        folder1 = DataTree(name="folder1")
        folder1["results"] = da
        expected = da.rename("results")
        xrt.assert_equal(folder1["results"], expected)

    def test_setitem_unnamed_dataarray(self):
        data = xr.DataArray([0, 50])
        folder1 = DataTree(name="folder1")
        folder1["results"] = data
        xrt.assert_equal(folder1["results"], data)

    def test_setitem_add_new_variable_to_empty_node(self):
        results = DataTree(name="results")
        results["pressure"] = xr.DataArray(data=[2, 3])
        assert "pressure" in results.ds
        results["temp"] = xr.Variable(data=[10, 11], dims=["x"])
        assert "temp" in results.ds

        # What if there is a path to traverse first?
        results = DataTree(name="results")
        results["highres/pressure"] = xr.DataArray(data=[2, 3])
        assert "pressure" in results["highres"].ds
        results["highres/temp"] = xr.Variable(data=[10, 11], dims=["x"])
        assert "temp" in results["highres"].ds

    def test_setitem_dataarray_replace_existing_node(self):
        t = xr.Dataset({"temp": [0, 50]})
        results = DataTree(name="results", data=t)
        p = xr.DataArray(data=[2, 3])
        results["pressure"] = p
        expected = t.assign(pressure=p)
        xrt.assert_identical(results.ds, expected)


class TestDictionaryInterface:
    ...


class TestTreeFromDict:
    def test_data_in_root(self):
        dat = xr.Dataset()
        dt = DataTree.from_dict({"/": dat})
        assert dt.name is None
        assert dt.parent is None
        assert dt.children == {}
        xrt.assert_identical(dt.ds, dat)

    def test_one_layer(self):
        dat1, dat2 = xr.Dataset({"a": 1}), xr.Dataset({"b": 2})
        dt = DataTree.from_dict({"run1": dat1, "run2": dat2})
        xrt.assert_identical(dt.ds, xr.Dataset())
        assert dt.name is None
        xrt.assert_identical(dt["run1"].ds, dat1)
        assert dt["run1"].children == {}
        xrt.assert_identical(dt["run2"].ds, dat2)
        assert dt["run2"].children == {}

    def test_two_layers(self):
        dat1, dat2 = xr.Dataset({"a": 1}), xr.Dataset({"a": [1, 2]})
        dt = DataTree.from_dict({"highres/run": dat1, "lowres/run": dat2})
        assert "highres" in dt.children
        assert "lowres" in dt.children
        highres_run = dt["highres/run"]
        xrt.assert_identical(highres_run.ds, dat1)

    def test_nones(self):
        dt = DataTree.from_dict({"d": None, "d/e": None})
        assert [node.name for node in dt.subtree] == [None, "d", "e"]
        assert [node.path for node in dt.subtree] == ["/", "/d", "/d/e"]
        xrt.assert_identical(dt["d/e"].ds, xr.Dataset())

    def test_full(self, simple_datatree):
        dt = simple_datatree
        paths = list(node.path for node in dt.subtree)
        assert paths == [
            "/",
            "/set1",
            "/set1/set1",
            "/set1/set2",
            "/set2",
            "/set2/set1",
            "/set3",
        ]

    def test_roundtrip(self, simple_datatree):
        dt = simple_datatree
        roundtrip = DataTree.from_dict(dt.to_dict())
        assert roundtrip.equals(dt)

    @pytest.mark.xfail
    def test_roundtrip_unnamed_root(self, simple_datatree):
        # See GH81

        dt = simple_datatree
        dt.name = "root"
        roundtrip = DataTree.from_dict(dt.to_dict())
        assert roundtrip.equals(dt)


class TestBrowsing:
    ...


class TestRestructuring:
    ...<|MERGE_RESOLUTION|>--- conflicted
+++ resolved
@@ -10,56 +10,6 @@
 from datatree import DataTree
 
 
-<<<<<<< HEAD
-def create_test_datatree(modify=lambda ds: ds):
-    """
-    Create a test datatree with this structure:
-
-    <datatree.DataTree>
-    |-- set1
-    |   |-- <xarray.Dataset>
-    |   |   Dimensions:  ()
-    |   |   Data variables:
-    |   |       a        int64 0
-    |   |       b        int64 1
-    |   |-- set1
-    |   |-- set2
-    |-- set2
-    |   |-- <xarray.Dataset>
-    |   |   Dimensions:  (x: 2)
-    |   |   Data variables:
-    |   |       a        (x) int64 2, 3
-    |   |       b        (x) int64 0.1, 0.2
-    |   |-- set1
-    |-- set3
-    |-- <xarray.Dataset>
-    |   Dimensions:  (x: 2, y: 3)
-    |   Data variables:
-    |       a        (y) int64 6, 7, 8
-    |       set0     (x) int64 9, 10
-
-    The structure has deliberately repeated names of tags, variables, and
-    dimensions in order to better check for bugs caused by name conflicts.
-    """
-    set1_data = modify(xr.Dataset({"a": 0, "b": 1}))
-    set2_data = modify(xr.Dataset({"a": ("x", [2, 3]), "b": ("x", [0.1, 0.2])}))
-    root_data = modify(xr.Dataset({"a": ("y", [6, 7, 8]), "set0": ("x", [9, 10])}))
-
-    # Avoid using __init__ so we can independently test it
-    d = {
-        "/": root_data,
-        "/set1": set1_data,
-        "/set1/set1": None,
-        "/set1/set2": None,
-        "/set2": set2_data,
-        "/set2/set1": None,
-        "/set3": None,
-    }
-    return DataTree.from_dict(d)
-
-
-=======
->>>>>>> 7c121bb4
 class TestTreeCreation:
     def test_empty(self):
         dt = DataTree(name="root")
@@ -95,7 +45,7 @@
         DataTree(name="set1", parent=root)
         DataTree(name="set2", parent=set1)
 
-    def test_create_full_tree(self):
+    def test_create_full_tree(self, simple_datatree):
         root_data = xr.Dataset({"a": ("y", [6, 7, 8]), "set0": ("x", [9, 10])})
         set1_data = xr.Dataset({"a": 0, "b": 1})
         set2_data = xr.Dataset({"a": ("x", [2, 3]), "b": ("x", [0.1, 0.2])})
@@ -108,7 +58,7 @@
         DataTree(name="set1", parent=set2)
         DataTree(name="set3", parent=root)
 
-        expected = create_test_datatree()
+        expected = simple_datatree
         assert root.identical(expected)
 
 
@@ -225,7 +175,7 @@
 
 
 class TestCopy:
-    def test_copy(self):
+    def test_copy(self, create_test_datatree):
         dt = create_test_datatree()
 
         for node in dt.root.subtree:
@@ -251,7 +201,7 @@
                 assert "foo" not in node.attrs
                 assert node.attrs["Test"] is copied_node.attrs["Test"]
 
-    def test_deepcopy(self):
+    def test_deepcopy(self, create_test_datatree):
         dt = create_test_datatree()
 
         for node in dt.root.subtree:
@@ -277,7 +227,7 @@
                 assert node.attrs["Test"] is not copied_node.attrs["Test"]
 
     @pytest.mark.xfail(reason="data argument not yet implemented")
-    def test_copy_with_data(self):
+    def test_copy_with_data(self, create_test_datatree):
         orig = create_test_datatree()
         # TODO use .data_vars once that property is available
         data_vars = {
